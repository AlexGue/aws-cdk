import * as path from 'path';
import * as iam from '@aws-cdk/aws-iam';
import * as lambda from '@aws-cdk/aws-lambda';
import { Duration, NestedStack, Stack } from '@aws-cdk/core';
import * as cr from '@aws-cdk/custom-resources';
import { Construct } from 'constructs';

<<<<<<< HEAD
// keep this import separate from other imports to reduce chance for merge conflicts with v2-main
// eslint-disable-next-line no-duplicate-imports, import/order
import { Construct as CoreConstruct } from '@aws-cdk/core';

/**
 * Properties for a ReplicaProvider
 */
export interface ReplicaProviderProps {
  /**
   * The timeout for the replication operation.
   *
   * @default Duration.minutes(30)
   */
  readonly timeout?: Duration;
}

=======
>>>>>>> 94c1750a
export class ReplicaProvider extends NestedStack {
  /**
   * Creates a stack-singleton resource provider nested stack.
   */
  public static getOrCreate(scope: Construct, props: ReplicaProviderProps = {}) {
    const stack = Stack.of(scope);
    const uid = '@aws-cdk/aws-dynamodb.ReplicaProvider';
    return stack.node.tryFindChild(uid) as ReplicaProvider ?? new ReplicaProvider(stack, uid, props);
  }

  /**
   * The custom resource provider.
   */
  public readonly provider: cr.Provider;

  /**
   * The onEvent handler
   */
  public readonly onEventHandler: lambda.Function;

  /**
   * The isComplete handler
   */
  public readonly isCompleteHandler: lambda.Function;

<<<<<<< HEAD
  private constructor(scope: Construct, id: string, props: ReplicaProviderProps = {}) {
    super(scope as CoreConstruct, id);
=======
  private constructor(scope: Construct, id: string) {
    super(scope, id);
>>>>>>> 94c1750a

    const code = lambda.Code.fromAsset(path.join(__dirname, 'replica-handler'));

    // Issues UpdateTable API calls
    this.onEventHandler = new lambda.Function(this, 'OnEventHandler', {
      code,
      runtime: lambda.Runtime.NODEJS_12_X,
      handler: 'index.onEventHandler',
      timeout: Duration.minutes(5),
    });

    // Checks if table is back to `ACTIVE` state
    this.isCompleteHandler = new lambda.Function(this, 'IsCompleteHandler', {
      code,
      runtime: lambda.Runtime.NODEJS_12_X,
      handler: 'index.isCompleteHandler',
      timeout: Duration.seconds(30),
    });

    // Allows the creation of the `AWSServiceRoleForDynamoDBReplication` service linked role
    this.onEventHandler.addToRolePolicy(
      new iam.PolicyStatement({
        actions: ['iam:CreateServiceLinkedRole'],
        resources: [Stack.of(this).formatArn({
          service: 'iam',
          region: '', // IAM is region-less
          resource: 'role',
          resourceName: 'aws-service-role/replication.dynamodb.amazonaws.com/AWSServiceRoleForDynamoDBReplication',
        })],
      }),
    );

    // Required for replica table creation
    this.onEventHandler.addToRolePolicy(
      new iam.PolicyStatement({
        actions: ['dynamodb:DescribeLimits'],
        resources: ['*'],
      }),
    );

    this.provider = new cr.Provider(this, 'Provider', {
      onEventHandler: this.onEventHandler,
      isCompleteHandler: this.isCompleteHandler,
      queryInterval: Duration.seconds(10),
      totalTimeout: props.timeout,
    });
  }
}<|MERGE_RESOLUTION|>--- conflicted
+++ resolved
@@ -4,11 +4,6 @@
 import { Duration, NestedStack, Stack } from '@aws-cdk/core';
 import * as cr from '@aws-cdk/custom-resources';
 import { Construct } from 'constructs';
-
-<<<<<<< HEAD
-// keep this import separate from other imports to reduce chance for merge conflicts with v2-main
-// eslint-disable-next-line no-duplicate-imports, import/order
-import { Construct as CoreConstruct } from '@aws-cdk/core';
 
 /**
  * Properties for a ReplicaProvider
@@ -22,8 +17,6 @@
   readonly timeout?: Duration;
 }
 
-=======
->>>>>>> 94c1750a
 export class ReplicaProvider extends NestedStack {
   /**
    * Creates a stack-singleton resource provider nested stack.
@@ -49,13 +42,8 @@
    */
   public readonly isCompleteHandler: lambda.Function;
 
-<<<<<<< HEAD
   private constructor(scope: Construct, id: string, props: ReplicaProviderProps = {}) {
-    super(scope as CoreConstruct, id);
-=======
-  private constructor(scope: Construct, id: string) {
     super(scope, id);
->>>>>>> 94c1750a
 
     const code = lambda.Code.fromAsset(path.join(__dirname, 'replica-handler'));
 
